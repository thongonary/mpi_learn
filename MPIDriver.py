#!/usr/bin/env python3

### This script creates an MPIManager object and launches distributed training.

import sys,os
import numpy as np
import argparse
import json
from mpi4py import MPI
from time import time,sleep

from mpi_learn.mpi.manager import MPIManager, get_device
from mpi_learn.train.algo import Algo
from mpi_learn.train.data import H5Data
from mpi_learn.train.model import ModelFromJson, ModelFromJsonTF
from mpi_learn.utils import import_keras

if __name__ == '__main__':
    parser = argparse.ArgumentParser()
    parser.add_argument('--verbose',help='display metrics for each training batch',action='store_true')
    parser.add_argument('--profile',help='profile theano code',action='store_true')
    parser.add_argument('--tf', help='use tensorflow backend', action='store_true')

    # model arguments
    parser.add_argument('model_json', help='JSON file containing model architecture')
    parser.add_argument('--model_weights', help='Provide the h5 file with weights', default=None)
    parser.add_argument('--trial-name', help='descriptive name for trial', 
            default='train', dest='trial_name')

    # training data arguments
    parser.add_argument('train_data', help='text file listing data inputs for training')
    parser.add_argument('val_data', help='text file listing data inputs for validation')
    parser.add_argument('--features-name', help='name of HDF5 dataset with input features',
            default='features', dest='features_name')
    parser.add_argument('--labels-name', help='name of HDF5 dataset with output labels',
            default='labels', dest='labels_name')
    parser.add_argument('--batch', help='batch size', default=100, type=int)

    # configuration of network topology
    parser.add_argument('--masters', help='number of master processes', default=1, type=int)
    parser.add_argument('--max-gpus', dest='max_gpus', help='max GPUs to use', 
            type=int, default=-1)
    parser.add_argument('--master-gpu',help='master process should get a gpu',
            action='store_true', dest='master_gpu')
    parser.add_argument('--synchronous',help='run in synchronous mode',action='store_true')

    # configuration of training process
    parser.add_argument('--epochs', help='number of training epochs', default=1, type=int)
    parser.add_argument('--optimizer',help='optimizer for master to use',default='adam')
    parser.add_argument('--loss',help='loss function',default='binary_crossentropy')
    parser.add_argument('--early-stopping', type=int, 
            dest='early_stopping', help='patience for early stopping')
    parser.add_argument('--worker-optimizer',help='optimizer for workers to use',
            dest='worker_optimizer', default='sgd')
    parser.add_argument('--sync-every', help='how often to sync weights with master', 
            default=1, type=int, dest='sync_every')
    parser.add_argument('--easgd',help='use Elastic Averaging SGD',action='store_true')
    parser.add_argument('--elastic-force',help='beta parameter for EASGD',type=float,default=0.9)
    parser.add_argument('--elastic-lr',help='worker SGD learning rate for EASGD',
            type=float, default=1.0, dest='elastic_lr')
    parser.add_argument('--elastic-momentum',help='worker SGD momentum for EASGD',
            type=float, default=0, dest='elastic_momentum')

    args = parser.parse_args()
    model_name = os.path.basename(args.model_json).replace('.json','')

    with open(args.train_data) as train_list_file:
        train_list = [ s.strip() for s in train_list_file.readlines() ]
    with open(args.val_data) as val_list_file:
        val_list = [ s.strip() for s in val_list_file.readlines() ]

    comm = MPI.COMM_WORLD.Dup()

    # Theano is the default backend; use tensorflow if --tf is specified.
    # In the theano case it is necessary to specify the device before importing.
    device = get_device( comm, args.masters, gpu_limit=args.max_gpus,
                gpu_for_master=args.master_gpu)
    hide_device = True
    if args.tf: 
        backend = 'tensorflow'
        if hide_device:
            os.environ['CUDA_VISIBLE_DEVICES'] = device[-1] if 'gpu' in device else ''
            print ('set to device',os.environ['CUDA_VISIBLE_DEVICES'])
    else:
        backend = 'theano'
        os.environ['THEANO_FLAGS'] = "profile=%s,device=%s,floatX=float32" % (args.profile,device.replace('gpu','cuda'))
    os.environ['KERAS_BACKEND'] = backend

<<<<<<< HEAD
    print(backend)
=======
    print (backend)
>>>>>>> 51e05e12
    import_keras()
    import keras.callbacks as cbks
    import keras.backend as K
    if args.tf:
        gpu_options=K.tf.GPUOptions(
            per_process_gpu_memory_fraction=0.1, #was 0.0
            allow_growth = True,
            visible_device_list = device[-1] if 'gpu' in device else '')
        if hide_device:
            gpu_options=K.tf.GPUOptions(
                            per_process_gpu_memory_fraction=0.0,
                            allow_growth = True,)        
        K.set_session( K.tf.Session( config=K.tf.ConfigProto(
            allow_soft_placement=True, log_device_placement=False,
            gpu_options=gpu_options
            ) ) )
    if args.tf:
        model_builder = ModelFromJsonTF( comm, args.model_json, device_name=device , weights=args.model_weights)
        print ("Process {0} using device {1}".format(comm.Get_rank(), model_builder.device))
    else:
        model_builder = ModelFromJson( comm, args.model_json ,weights=args.model_weights)
        print ("Process {0} using device {1}".format(comm.Get_rank(),device))
        os.environ['THEANO_FLAGS'] = "profile=%s,device=%s,floatX=float32" % (args.profile,device.replace('gpu','cuda'))
        # GPU ops need to be executed synchronously in order for profiling to make sense
        if args.profile:
            os.environ['CUDA_LAUNCH_BLOCKING'] = '1'


    data = H5Data( batch_size=args.batch, 
            features_name=args.features_name, labels_name=args.labels_name )
    # We initialize the Data object with the training data list
    # so that we can use it to count the number of training examples
    data.set_file_names( train_list )
    validate_every = data.count_data()/args.batch 

    # Some input arguments may be ignored depending on chosen algorithm
    if args.easgd:
        algo = Algo(None, loss=args.loss, validate_every=validate_every,
                mode='easgd', sync_every=args.sync_every,
                worker_optimizer=args.worker_optimizer,
                elastic_force=args.elastic_force/(comm.Get_size()-1),
                elastic_lr=args.elastic_lr, 
                elastic_momentum=args.elastic_momentum) 
    else:
        algo = Algo(args.optimizer, loss=args.loss, validate_every=validate_every,
                sync_every=args.sync_every, worker_optimizer=args.worker_optimizer) 

    # Most Keras callbacks are supported
    callbacks = []
    callbacks.append( cbks.ModelCheckpoint( '_'.join([
        model_name,args.trial_name,"mpi_learn_result.h5"]), 
        monitor='val_loss', verbose=1 ) )
    if args.early_stopping is not None:
        callbacks.append( cbks.EarlyStopping( patience=args.early_stopping,
            verbose=1 ) )

    # Creating the MPIManager object causes all needed worker and master nodes to be created
    manager = MPIManager( comm=comm, data=data, algo=algo, model_builder=model_builder,
            num_epochs=args.epochs, train_list=train_list, val_list=val_list, 
            num_masters=args.masters, synchronous=args.synchronous, 
            callbacks=callbacks, verbose=args.verbose )

    # Process 0 launches the training procedure
    if comm.Get_rank() == 0:
        print (algo)

        t_0 = time()
        histories = manager.process.train() 
        delta_t = time() - t_0
        manager.free_comms()
        print ("Training finished in {0:.3f} seconds".format(delta_t))

        # Make output dictionary
        out_dict = { "args":vars(args),
                     "history":histories,
                     "train_time":delta_t,
                     }
        json_name = '_'.join([model_name,args.trial_name,"history.json"]) 
        with open( json_name, 'w') as out_file:
            out_file.write( json.dumps(out_dict, indent=4, separators=(',',': ')) )
        print ("Wrote trial information to {0}".format(json_name))<|MERGE_RESOLUTION|>--- conflicted
+++ resolved
@@ -86,11 +86,8 @@
         os.environ['THEANO_FLAGS'] = "profile=%s,device=%s,floatX=float32" % (args.profile,device.replace('gpu','cuda'))
     os.environ['KERAS_BACKEND'] = backend
 
-<<<<<<< HEAD
     print(backend)
-=======
-    print (backend)
->>>>>>> 51e05e12
+    
     import_keras()
     import keras.callbacks as cbks
     import keras.backend as K
